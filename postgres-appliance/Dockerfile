--- conflicted
+++ resolved
@@ -60,15 +60,11 @@
             # Required for wal-e
             daemontools lzop \
             # Required for /usr/local/bin/patroni
-<<<<<<< HEAD
-            python3 python3-pkg-resources \
-=======
-            python python-pkg-resources python-setuptools \
->>>>>>> be9ab42d
+            python3 python3-pkg-resources python3-setuptools \
             ${BUILD_PACKAGES} \
     && pip3 install pip --upgrade \
     && pip3 install --upgrade requests pystache patroni==$PATRONIVERSION \
-    && pip3 install --upgrade gcloud boto wal-e==$WALE_VERSION \
+            gcloud boto wal-e==$WALE_VERSION \
     && for extension in ${PGXN_EXTENSIONS}; do pgxn install $extension; done \
     # Clean up
     && apt-get purge -y ${BUILD_PACKAGES} \
