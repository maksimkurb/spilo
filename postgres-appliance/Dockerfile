--- conflicted
+++ resolved
@@ -1,11 +1,7 @@
 ARG BASE_IMAGE=ubuntu:22.04
 ARG PGVERSION=17
-<<<<<<< HEAD
-ARG TIMESCALEDB="2.15.3 2.17.2"
+ARG DEMO=false
 ARG PGVECTO_RS="0.4.0"
-=======
->>>>>>> bb39d810
-ARG DEMO=false
 ARG COMPRESS=false
 ARG ADDITIONAL_LOCALES=
 
