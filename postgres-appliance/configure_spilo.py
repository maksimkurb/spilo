--- conflicted
+++ resolved
@@ -92,62 +92,11 @@
 
     return a if a is not None else b
 
+
 TEMPLATE = \
     '''
-bootstrap:
-  dcs:
-    ttl: 30
-    loop_wait: &loop_wait 10
-    retry_timeout: 10
-    maximum_lag_on_failover: 33554432
-    postgresql:
-      use_pg_rewind: true
-      use_slots: true
-      parameters:
-        archive_mode: "on"
-        archive_timeout: 1800s
-        archive_command: envdir "{{WALE_ENV_DIR}}" wal-e --aws-instance-profile wal-push "%p" -p 1
-        wal_level: hot_standby
-        wal_keep_segments: 8
-        wal_log_hints: 'on'
-        max_wal_senders: 5
-        shared_buffers: 500MB
-        max_connections: {{postgresql.parameters.max_connections}}
-        max_replication_slots: 5
-        hot_standby: 'on'
-        tcp_keepalives_idle: 900
-        tcp_keepalives_interval: 100
-        ssl: 'on'
-        ssl_cert_file: {{SSL_CERTIFICATE_FILE}}
-        ssl_key_file: {{SSL_PRIVATE_KEY_FILE}}
-        log_line_prefix: '%t [%p]: [%l-1] %c %x %d %u %a %h '
-        log_checkpoints: 'on'
-        log_lock_waits: 'on'
-        log_min_duration_statement: 500
-        log_autovacuum_min_duration: 0
-        log_connections: 'on'
-        log_disconnections: 'on'
-        log_statement: 'ddl'
-        log_temp_files: 0
-      recovery_conf:
-        restore_command: envdir "{{WALE_ENV_DIR}}" wal-e --aws-instance-profile wal-fetch "%f" "%p" -p 1
-      authentication:
-        replication:
-          username: standby
-          password: {{PGPASSWORD_STANDBY}}
-          network: 0.0.0.0/0
-        superuser:
-          username: postgres
-          password: {{PGPASSWORD_SUPERUSER}}
-  initdb:
-  - encoding: UTF8
-  - locale: en_US.UTF-8
-  users:
-    admin:
-      password: {{PGPASSWORD_ADMIN}}
-      options:
-        - createrole
-        - createdb
+ttl: &ttl 30
+loop_wait: &loop_wait 10
 scope: &scope '{{SCOPE}}'
 restapi:
   listen: 0.0.0.0:{{APIPORT}}
@@ -158,6 +107,9 @@
   listen: 0.0.0.0:{{PGPORT}}
   connect_address: {{instance_data.ip}}:{{PGPORT}}
   data_dir: {{PGDATA}}
+  initdb:
+    - encoding: UTF8
+    - locale: en_US.UTF-8
   pg_hba:
     - hostssl all all 0.0.0.0/0 md5
     - host    all all 0.0.0.0/0 md5
@@ -179,6 +131,7 @@
   create_replica_method:
     - wal_e
     - basebackup
+  maximum_lag_on_failover: 33554432
   wal_e:
     command: patroni_wale_restore
     envdir: {{WALE_ENV_DIR}}
@@ -187,6 +140,34 @@
     use_iam: 1
     retries: 2
     no_master: 1
+  parameters:
+    archive_mode: 'on'
+    wal_level: hot_standby
+    archive_command: envdir "{{WALE_ENV_DIR}}" wal-e --aws-instance-profile wal-push "%p" -p 1
+    max_wal_senders: 5
+    wal_keep_segments: 8
+    archive_timeout: 1800s
+    max_connections: {{postgresql.parameters.max_connections}}
+    max_replication_slots: 5
+    hot_standby: 'on'
+    tcp_keepalives_idle: 900
+    tcp_keepalives_interval: 100
+    ssl: 'on'
+    ssl_cert_file: {{SSL_CERTIFICATE_FILE}}
+    ssl_key_file: {{SSL_PRIVATE_KEY_FILE}}
+    shared_buffers: {{postgresql.parameters.shared_buffers}}
+    wal_log_hints: 'on'
+    log_line_prefix: '%t [%p]: [%l-1] %c %x %d %u %a %h '
+    log_checkpoints: 'on'
+    log_lock_waits: 'on'
+    log_min_duration_statement: 500
+    log_autovacuum_min_duration: 0
+    log_connections: 'on'
+    log_disconnections: 'on'
+    log_statement: 'ddl'
+    log_temp_files: 0
+  recovery_conf:
+    restore_command: envdir "{{WALE_ENV_DIR}}" wal-e --aws-instance-profile wal-fetch "%f" "%p" -p 1
 '''
 
 
@@ -233,8 +214,8 @@
     placeholders['instance_data'] = dict()
     placeholders['instance_data']['ip'] = get_instance_meta_data('local-ipv4') \
         or socket.gethostbyname(socket.gethostname())
-    placeholders['instance_data']['id'] = re.sub(r'\W+', '_', get_instance_meta_data('instance-id') or
-                                                 socket.gethostname())
+    placeholders['instance_data']['id'] = re.sub(r'\W+', '_', get_instance_meta_data('instance-id')
+                                                 or socket.gethostname())
 
     return placeholders
 
@@ -257,16 +238,11 @@
         yaml.load('''\
 zookeeper:
   scope: {scope}
-  session_timeout: {bootstrap[dcs][ttl]}
-  reconnect_timeout: {bootstrap[dcs][loop_wait]}
+  session_timeout: {ttl}
+  reconnect_timeout: {loop_wait}
 etcd:
-<<<<<<< HEAD
-  scope: {scope}
+  scope: '{scope}'
   ttl: {bootstrap[dcs][ttl]}'''.format(**config))
-=======
-  scope: '{scope}'
-  ttl: {ttl}'''.format(**config))
->>>>>>> 24e36e0c
 
     config = {}
 
@@ -368,9 +344,6 @@
     logging.basicConfig(format='%(asctime)s - bootstrapping - %(levelname)s - %(message)s', level=('DEBUG'
                          if debug else (args.get('loglevel') or 'INFO').upper()))
 
-    if float(os.environ.get('PATRONIVERSION')) < 1.0:
-        raise Exception('Patroni version >= 1.0 is required')
-
     placeholders = get_placeholders()
 
     config = yaml.load(pystache_render(TEMPLATE, placeholders))
@@ -381,6 +354,7 @@
         raise ValueError('PATRONI_CONFIGURATION should contain a dict, yet it is a {}'.format(type(user_config)))
 
     config = deep_update(user_config, config)
+
 
     # Ensure replication is available
     if not any(['replication' in i for i in config['postgresql']['pg_hba']]):
